import inspect
from uuid import uuid4
try:
    from cPickle import loads, dumps, UnpicklingError
except ImportError:  # noqa
    from pickle import loads, dumps, UnpicklingError  # noqa
from .local import LocalStack
from .connections import resolve_connection
from .exceptions import UnpickleError, NoSuchJobError
from .utils import import_attribute, utcnow, utcformat, utcparse
<<<<<<< HEAD
from rq.compat import text_type, decode_redis_hash, as_text, as_bytes

from redis import WatchError
=======
from rq.compat import text_type, decode_redis_hash, as_text
>>>>>>> a2213f13


def enum(name, *sequential, **named):
    values = dict(zip(sequential, range(len(sequential))), **named)
    return type(name, (), values)

Status = enum('Status',
              QUEUED='queued', FINISHED='finished', FAILED='failed',
              STARTED='started')

# Sentinel value to mark that some of our lazily evaluated properties have not
# yet been evaluated.
UNEVALUATED = object()


def unpickle(pickled_string):
    """Unpickles a string, but raises a unified UnpickleError in case anything
    fails.

    This is a helper method to not have to deal with the fact that `loads()`
    potentially raises many types of exceptions (e.g. AttributeError,
    IndexError, TypeError, KeyError, etc.)
    """
    try:
        obj = loads(pickled_string)
    except (Exception, UnpicklingError) as e:
        raise UnpickleError('Could not unpickle.', pickled_string, e)
    return obj


def cancel_job(job_id, connection=None):
    """Cancels the job with the given job ID, preventing execution.  Discards
    any job info (i.e. it can't be requeued later).
    """
    Job(job_id, connection=connection).cancel()


def requeue_job(job_id, connection=None):
    """Requeues the job with the given job ID.  The job ID should refer to
    a failed job (i.e. it should be on the failed queue).  If no such (failed)
    job exists, a NoSuchJobError is raised.
    """
    from .queue import get_failed_queue
    fq = get_failed_queue(connection=connection)
    fq.requeue(job_id)


def get_current_job():
    """Returns the Job instance that is currently being executed.  If this
    function is invoked from outside a job context, None is returned.
    """
    job_id = _job_stack.top
    if job_id is None:
        return None
    return Job.fetch(job_id)


class Job(object):
    """A Job is just a convenient datastructure to pass around job (meta) data.
    """

    # Job construction
    @classmethod
    def create(cls, func, args=None, kwargs=None, connection=None,
               result_ttl=None, status=None, description=None, depends_on=None, timeout=None):
        """Creates a new Job instance for the given function, arguments, and
        keyword arguments.
        """
        if args is None:
            args = ()
        if kwargs is None:
            kwargs = {}

        if not isinstance(args, (tuple, list)):
            raise TypeError('{0!r} is not a valid args list.'.format(args))
        if not isinstance(kwargs, dict):
            raise TypeError('{0!r} is not a valid kwargs dict.'.format(kwargs))

        job = cls(connection=connection)

        # Set the core job tuple properties
        job._instance = None
        if inspect.ismethod(func):
            job._instance = func.__self__
            job._func_name = func.__name__
        elif inspect.isfunction(func) or inspect.isbuiltin(func):
            job._func_name = '%s.%s' % (func.__module__, func.__name__)
        else:  # we expect a string
            job._func_name = func
        job._args = args
        job._kwargs = kwargs

        # Extra meta data
        job.description = description or job.get_call_string()
        job.result_ttl = result_ttl
        job.timeout = timeout
        job._status = status

<<<<<<< HEAD
        # depends_on could be a job instance or job id, or list thereof
=======
        # dependency could be job instance or id
>>>>>>> a2213f13
        if depends_on is not None:
            if isinstance(depends_on, (Job, text_type)):
                depends_on = [depends_on]
            job._dependency_ids = list(
                dependency.id if isinstance(dependency, Job) else dependency for dependency in depends_on)
        return job

    def _get_status(self):
        self._status = as_text(self.connection.hget(self.key, 'status'))
        return self._status

    def _set_status(self, status):
        self._status = status
        self.connection.hset(self.key, 'status', self._status)

    status = property(_get_status, _set_status)

    @property
    def is_finished(self):
        return self.status == Status.FINISHED

    @property
    def is_queued(self):
        return self.status == Status.QUEUED

    @property
    def is_failed(self):
        return self.status == Status.FAILED

    @property
    def is_started(self):
        return self.status == Status.STARTED

    @property
    def dependencies(self):
        """Returns a job's dependencies. To avoid repeated Redis fetches, we
        cache job.dependencies as job._dependencies.
        TODO: What if the dependency has already been removed e.g. due to result_ttl timeout?
        """
        try:
            return self._dependencies
        except AttributeError:
            self._dependencies = [Job.fetch(dependency_id) for dependency_id in self._dependency_ids]
            return self._dependencies

    def remove_dependency(self, dependency_id):
        """Removes a dependency from job. This is usually called when
        dependency is successfully executed."""
        # TODO: can probably be pipelined
        self.connection.srem(self.remaining_dependencies_key, dependency_id)

    def has_unmet_dependencies(self):
        """Checks whether job has dependencies that aren't yet finished."""
        return bool(self.connection.scard(self.remaining_dependencies_key))

    @property
    def reverse_dependencies(self):
        """Returns a list of jobs whose execution depends on this
        job's successful execution"""
        reverse_dependency_ids = self.connection.smembers(self.reverse_dependencies_key)
        return [Job.fetch(id) for id in reverse_dependency_ids]

    @property
    def func(self):
        func_name = self.func_name
        if func_name is None:
            return None

        if self.instance:
            return getattr(self.instance, func_name)

        return import_attribute(self.func_name)

    def _unpickle_data(self):
        self._func_name, self._instance, self._args, self._kwargs = unpickle(self.data)

    @property
    def data(self):
        if self._data is UNEVALUATED:
            if self._func_name is UNEVALUATED:
                raise ValueError('Cannot build the job data.')

            if self._instance is UNEVALUATED:
                self._instance = None

            if self._args is UNEVALUATED:
                self._args = ()

            if self._kwargs is UNEVALUATED:
                self._kwargs = {}

            job_tuple = self._func_name, self._instance, self._args, self._kwargs
            self._data = dumps(job_tuple)
        return self._data

    @data.setter
    def data(self, value):
        self._data = value
        self._func_name = UNEVALUATED
        self._instance = UNEVALUATED
        self._args = UNEVALUATED
        self._kwargs = UNEVALUATED

    @property
    def func_name(self):
        if self._func_name is UNEVALUATED:
            self._unpickle_data()
        return self._func_name

    @func_name.setter
    def func_name(self, value):
        self._func_name = value
        self._data = UNEVALUATED

    @property
    def instance(self):
        if self._instance is UNEVALUATED:
            self._unpickle_data()
        return self._instance

    @instance.setter
    def instance(self, value):
        self._instance = value
        self._data = UNEVALUATED

    @property
    def args(self):
        if self._args is UNEVALUATED:
            self._unpickle_data()
        return self._args

    @args.setter
    def args(self, value):
        self._args = value
        self._data = UNEVALUATED

    @property
    def kwargs(self):
        if self._kwargs is UNEVALUATED:
            self._unpickle_data()
        return self._kwargs

    @kwargs.setter
    def kwargs(self, value):
        self._kwargs = value
        self._data = UNEVALUATED

    @classmethod
    def exists(cls, job_id, connection=None):
        """Returns whether a job hash exists for the given job ID."""
        conn = resolve_connection(connection)
        return conn.exists(cls.key_for(job_id))

    @classmethod
    def fetch(cls, id, connection=None):
        """Fetches a persisted job from its corresponding Redis key and
        instantiates it.
        """
        job = cls(id, connection=connection)
        job.refresh()
        return job

    def __init__(self, id=None, connection=None):
        self.connection = resolve_connection(connection)
        self._id = id
        self.created_at = utcnow()
        self._data = UNEVALUATED
        self._func_name = UNEVALUATED
        self._instance = UNEVALUATED
        self._args = UNEVALUATED
        self._kwargs = UNEVALUATED
        self.description = None
        self.origin = None
        self.enqueued_at = None
        self.ended_at = None
        self._result = None
        self.exc_info = None
        self.timeout = None
        self.result_ttl = None
        self._status = None
        self._dependency_ids = []
        self.meta = {}

    # Data access
    def get_id(self):  # noqa
        """The job ID for this job instance. Generates an ID lazily the
        first time the ID is requested.
        """
        if self._id is None:
            self._id = text_type(uuid4())
        return self._id

    def set_id(self, value):
        """Sets a job ID for the given job."""
        self._id = value

    id = property(get_id, set_id)

    @classmethod
    def key_for(cls, job_id):
        """Redis key for the job hash."""
        return b'rq:job:' + as_bytes(job_id)

    @classmethod
    def reverse_dependencies_key_for(cls, job_id):
        """Redis key for the dependent job set."""
        return b'rq:job:' + as_bytes(job_id) + b':reverse_dependencies'

    @classmethod
    def remaining_dependencies_key_for(cls, job_id):
        """Redis key for the dependency job set."""
        return b'rq:job:' + as_bytes(job_id) + b':dependencies'

    @property
    def key(self):
        """Redis key for the job hash."""
        return self.key_for(self.id)

    @property
    def reverse_dependencies_key(self):
        """Redis key for the dependent job set."""
        return self.reverse_dependencies_key_for(self.id)

<<<<<<< HEAD
    @property
    def remaining_dependencies_key(self):
        """Redis key for the dependency job set."""
        return self.remaining_dependencies_key_for(self.id)

=======
>>>>>>> a2213f13
    @property
    def result(self):
        """Returns the return value of the job.

        Initially, right after enqueueing a job, the return value will be
        None.  But when the job has been executed, and had a return value or
        exception, this will return that value or exception.

        Note that, when the job has no return value (i.e. returns None), the
        ReadOnlyJob object is useless, as the result won't be written back to
        Redis.

        Also note that you cannot draw the conclusion that a job has _not_
        been executed when its return value is None, since return values
        written back to Redis will expire after a given amount of time (500
        seconds by default).
        """
        if self._result is None:
            rv = self.connection.hget(self.key, 'result')
            if rv is not None:
                # cache the result
                self._result = loads(rv)
        return self._result

    """Backwards-compatibility accessor property `return_value`."""
    return_value = result

    # Persistence
    def refresh(self):  # noqa
        """Overwrite the current instance's properties with the values in the
        corresponding Redis key.

        Will raise a NoSuchJobError if no corresponding Redis key exists.
        """
        key = self.key
        obj = decode_redis_hash(self.connection.hgetall(key))
        if len(obj) == 0:
            raise NoSuchJobError('No such job: %s' % (key,))

        def to_date(date_str):
            if date_str is None:
                return
            else:
                return utcparse(as_text(date_str))

        try:
            self.data = obj['data']
        except KeyError:
            raise NoSuchJobError('Unexpected job format: {0}'.format(obj))

        self.created_at = to_date(as_text(obj.get('created_at')))
        self.origin = as_text(obj.get('origin'))
        self.description = as_text(obj.get('description'))
        self.enqueued_at = to_date(as_text(obj.get('enqueued_at')))
        self.ended_at = to_date(as_text(obj.get('ended_at')))
        self._result = unpickle(obj.get('result')) if obj.get('result') else None  # noqa
        self.exc_info = as_text(obj.get('exc_info'))
        self.timeout = int(obj.get('timeout')) if obj.get('timeout') else None
        self.result_ttl = int(obj.get('result_ttl')) if obj.get('result_ttl') else None  # noqa
        self._status = as_text(obj.get('status') if obj.get('status') else None)
        self._dependency_ids = as_text(obj.get('dependency_ids', '')).split(' ')
        self.meta = unpickle(obj.get('meta')) if obj.get('meta') else {}

    def dump(self):
        """Returns a serialization of the current job instance"""
        obj = {}
        obj['created_at'] = utcformat(self.created_at or utcnow())
        obj['data'] = self.data

        if self.origin is not None:
            obj['origin'] = self.origin
        if self.description is not None:
            obj['description'] = self.description
        if self.enqueued_at is not None:
            obj['enqueued_at'] = utcformat(self.enqueued_at)
        if self.ended_at is not None:
            obj['ended_at'] = utcformat(self.ended_at)
        if self._result is not None:
            obj['result'] = dumps(self._result)
        if self.exc_info is not None:
            obj['exc_info'] = self.exc_info
        if self.timeout is not None:
            obj['timeout'] = self.timeout
        if self.result_ttl is not None:
            obj['result_ttl'] = self.result_ttl
        if self._status is not None:
            obj['status'] = self._status
        if self._dependency_ids:
            obj['dependency_ids'] = ' '.join(self._dependency_ids)
        if self.meta:
            obj['meta'] = dumps(self.meta)

        return obj

    def save(self, pipeline=None):
        """Persists the current job instance to its corresponding Redis key."""
        key = self.key
        connection = pipeline if pipeline is not None else self.connection

        connection.hmset(key, self.dump())

    def cancel(self):
        """Cancels the given job, which will prevent the job from ever being
        ran (or inspected).

        This method merely exists as a high-level API call to cancel jobs
        without worrying about the internals required to implement job
        cancellation.  Technically, this call is (currently) the same as just
        deleting the job hash.

        NOTE: Any job that depends on this job becomes orphaned.
        """
        pipeline = self.connection.pipeline()
        self.delete(pipeline=pipeline)
        pipeline.delete(self.reverse_dependencies_key)
        pipeline.execute()

    def delete(self, pipeline=None):
        """Deletes the job hash from Redis."""
        connection = pipeline if pipeline is not None else self.connection
        connection.delete(self.key)

    # Job execution
    def perform(self):  # noqa
        """Invokes the job function with the job arguments."""
        _job_stack.push(self.id)
        try:
            self._result = self.func(*self.args, **self.kwargs)
        finally:
            assert self.id == _job_stack.pop()
        return self._result

    def get_ttl(self, default_ttl=None):
        """Returns ttl for a job that determines how long a job and its result
        will be persisted. In the future, this method will also be responsible
        for determining ttl for repeated jobs.
        """
        return default_ttl if self.result_ttl is None else self.result_ttl

    # Representation
    def get_call_string(self):  # noqa
        """Returns a string representation of the call, formatted as a regular
        Python function invocation statement.
        """
        if self.func_name is None:
            return None

        arg_list = [repr(arg) for arg in self.args]
        arg_list += ['%s=%r' % (k, v) for k, v in self.kwargs.items()]
        args = ', '.join(arg_list)
        return '%s(%s)' % (self.func_name, args)

    def cleanup(self, ttl=None, pipeline=None):
        """Prepare job for eventual deletion (if needed). This method is usually
        called after successful execution. How long we persist the job and its
        result depends on the value of result_ttl:
        - If result_ttl is 0, cleanup the job immediately.
        - If it's a positive number, set the job to expire in X seconds.
        - If result_ttl is negative, don't set an expiry to it (persist
          forever)
        """
        if ttl == 0:
            self.cancel()
        elif ttl > 0:
            connection = pipeline if pipeline is not None else self.connection
            connection.expire(self.key, ttl)

    def register_dependencies(self, dependencies):
        """Register this job as being dependent on its dependencies.
        A job is added to its queue only if all its dependencies have succeeded.

        For each unmet dependency (jobs that aren't successfully completed), we
        register this job's id in a Redis set:

            rq:job:job_id:reverse_dependencies = {'job_id_1', 'job_id_2'}
        """
        remaining_dependencies = []
        with self.connection.pipeline() as pipeline:
            while True:
                try:
                    # Check whether any of dependencies have been met
                    # pipeline.watch() is used to ensure that no dependency
                    # is modified in the duration of the check
                    # TODO: Each dependency.status call issues a Redis query
                    # We should probably use bulk fetches if possible
                    pipeline.watch(*[dependency.key for dependency in dependencies])
                    for dependency in dependencies:
                        if dependency.status != Status.FINISHED:
                            remaining_dependencies.append(dependency)

                    if remaining_dependencies:
                        pipeline.multi()
                        pipeline.sadd(self.remaining_dependencies_key,
                                      *[dependency.id for dependency in remaining_dependencies])

                        for dependency in remaining_dependencies:
                            pipeline.sadd(Job.reverse_dependencies_key_for(dependency.id), self.id)

                        pipeline.execute()
                    break
                except WatchError:
                    continue

        return remaining_dependencies

    def __str__(self):
        return '<Job %s: %s>' % (self.id, self.description)

    # Job equality
    def __eq__(self, other):  # noqa
        return self.id == other.id

    def __hash__(self):
        return hash(self.id)

_job_stack = LocalStack()<|MERGE_RESOLUTION|>--- conflicted
+++ resolved
@@ -8,13 +8,8 @@
 from .connections import resolve_connection
 from .exceptions import UnpickleError, NoSuchJobError
 from .utils import import_attribute, utcnow, utcformat, utcparse
-<<<<<<< HEAD
+from redis import WatchError
 from rq.compat import text_type, decode_redis_hash, as_text, as_bytes
-
-from redis import WatchError
-=======
-from rq.compat import text_type, decode_redis_hash, as_text
->>>>>>> a2213f13
 
 
 def enum(name, *sequential, **named):
@@ -113,11 +108,7 @@
         job.timeout = timeout
         job._status = status
 
-<<<<<<< HEAD
         # depends_on could be a job instance or job id, or list thereof
-=======
-        # dependency could be job instance or id
->>>>>>> a2213f13
         if depends_on is not None:
             if isinstance(depends_on, (Job, text_type)):
                 depends_on = [depends_on]
@@ -341,14 +332,11 @@
         """Redis key for the dependent job set."""
         return self.reverse_dependencies_key_for(self.id)
 
-<<<<<<< HEAD
     @property
     def remaining_dependencies_key(self):
         """Redis key for the dependency job set."""
         return self.remaining_dependencies_key_for(self.id)
 
-=======
->>>>>>> a2213f13
     @property
     def result(self):
         """Returns the return value of the job.
